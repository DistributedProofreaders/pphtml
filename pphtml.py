#!/usr/bin/env python3
# -*- coding: utf-8 -*-

"""
    pphtml.py
    GPL

    revision history:
    2019.04.16 Python version incorporated into Workbench
    2019.04.17 changed file encoding test format/content
    2019.05.14 CSS to handle a.b.c; class chapter scanning; warn to info on h2 count
                parse start of css more reliably
    2019.05.19 detect and report runaway CSS
    2019.05.20 changed wording and always report h2 count, class chapter count
    2019.05.21 adjusted info/warn/FAIL in CSS
    2019.05.29 added h5 and h6 header reporting
<<<<<<< HEAD
    2019.07.19 simplified cover image checks
=======
    2019.06.21 cover image check expanded
>>>>>>> 62d2e4c1
"""

# pylint: disable=C0103, R0912, R0915
# pylint: disable=too-many-instance-attributes, too-many-locals, no-self-use
# pylint: disable=bad-continuation, too-many-lines, too-many-public-methods

import sys
import os
import argparse
from time import strftime
import regex as re  # for unicode support  (pip install regex)
from PIL import Image  # from pip install pillow


class Pphtml:
    """
    main class for pphtml
    """

    def __init__(self, args):
        """
        class initialization
        """
        self.t = []  # report
        self.wb = []  # working (wrapped) text
        self.srcfile = args["infile"]
        self.outfile = args["outfile"]
        self.verbose = args["verbose"]
        self.root = os.path.dirname(os.path.realpath(__file__))
        self.sdir = ""  # to find the images
        self.encoding = ""
        self.NOW = strftime("%A, %Y-%m-%d %H:%M:%S")
<<<<<<< HEAD
        self.VERSION = "2019.07.19"
=======
        self.VERSION = "2019.06.21"
>>>>>>> 62d2e4c1
        self.onlyfiles = []  # list of files in images folder
        self.filedata = []  # string of image file information
        self.fsizes = []  # image tuple sorted by decreasing size
        self.links = {}
        self.targets = {}
        self.udefcss = {}  # user defined CSS
        self.usedcss = {}  # CSS used by user

    def fatal(self, message):
        """
        display (fatal) error and exit
        """
        sys.stderr.write("fatal: " + message + "\r\n")
        exit(1)

    def ap(self, s):
        """
        appends one line to report
        """
        self.t.append(s)

    def apl(self, thelist):
        """
        appends list of lines to report
        """
        for line in thelist:
            self.t.append(line)

    def loadFile(self):
        """
        load source file
        """
        empty = re.compile("^$")
        try:
            wbuf = open(self.srcfile, "r", encoding="UTF-8").read()
            self.encoding = "UTF-8"
            # remove BOM on first line if present
            t = ":".join("{0:x}".format(ord(c)) for c in wbuf[0])
            if t[0:4] == "feff":
                if len(wbuf[0]) > 1:
                    wbuf[0] = wbuf[0][1:]
                else:
                    wbuf = wbuf[1:]
        except UnicodeDecodeError:
            wbuf = open(self.srcfile, "r", encoding="Latin-1").read()
            self.encoding = "Latin-1"
        except:  # pylint: disable=bare-except
            self.fatal("loadFile: cannot open source file {}".format(self.srcfile))
        self.wb = wbuf.split("\n")
        self.wb = [s.rstrip() for s in self.wb]
        self.wb.append("")  # ensure file end
        while empty.match(self.wb[-1]):
            self.wb.pop()
        self.sdir = os.path.split(self.srcfile)[0]  # source directory (./images)
        if self.sdir == "":
            self.sdir = "."  # if we are running this in the same folder

    def limit(self, s, lnt):
        """
        process limit
        """
        if len(s) > lnt:
            s = s[:lnt] + "..."
        return s

    def miscChecks(self):
        """
        miscellaneous checks
        """
        self.ap("Miscellaneous checks")

        count = 0
        for line in self.wb:
            m = re.search("<table", line)
            if m:
                count += 1
        self.ap("  number of tables: {}".format(count))

        count = 0
        eflag = ""
        for line in self.wb:
            m = re.search("<h2", line)
            if m:
                count += 1
        if count == 0:
            eflag = "ERROR: "
        self.ap(
            "  {}number of h2 tags (usually chapters; should be > 0): {}".format(
                eflag, count
            )
        )

        count = 0
        for line in self.wb:
            m = re.search("<h3", line)
            if m:
                count += 1
        self.ap("  number of h3 tags (usually sections): {}".format(count))

        self.ap("  pixels used for sizing (images and borders only):")
        count = 0
        for line in self.wb:
            m = re.search(r"\d ?px", line)
            if m:
                self.ap("    {}".format(line))

        count = 0
        adh = []
        eflag = ""
        for line in self.wb:
            # ignore HTML comments (typically from ppgen)
            if "<!--" not in line and "-->" not in line and "--" in line:
                count += 1
                adh.append(line)
        if count != 0:
            eflag = "WARNING: "
        if count > 0:
            self.ap(
                '  {}lines with "--" instead of "—" (should be 0): {}'.format(
                    eflag, count
                )
            )
            for line in adh:
                self.ap("  {}".format(line))

    # --------------------------------------------------------------------------------------

    def scanImages(self):
        """
        image folder consistency
        filenames must be lower case and contain no spaces
        """
        r = []
        r.append("[pass] image folder consistency tests")
        for filename in self.onlyfiles:
            if " " in filename:
                r.append("  filename '{}' contains spaces".format(filename))
                r[0] = re.sub("pass", "☰FAIL☷", r[0])
            if re.search(r"\p{Lu}", filename):
                r.append("  filename '{}' not all lower case".format(filename))
                r[0] = re.sub("pass", "☰FAIL☷", r[0])

        # we have list of all files in self.onlyfiles
        # make sure all are images
        for filename in self.onlyfiles:
            try:
                with Image.open(self.sdir + "/images/" + filename) as im:
                    self.filedata.append(
                        "{}|{}|{}|{}".format(
                            filename, im.format, "%dx%d" % im.size, im.mode
                        )
                    )
            except IOError:
                r.append("  file '{}' is not an image".format(filename))
                r[0] = re.sub("pass", "☰FAIL☷", r[0])

        # information about all images are in self.filedata
        # verify image files are jpg (reported as JPEG) or png
        for fd in self.filedata:
            t = fd.split("|")
            if t[1] != "JPEG" and t[1] != "PNG":
                r.append("  file '{}' is of type {}".format(t[0], t[1]))
                r[0] = re.sub("pass", "☰FAIL☷", r[0])
        self.apl(r)

    def allImagesUsed(self):
        """
        verify all images in the HTML folder used in the HTML
        """
        r = []
        r.append("[pass] all images in the images folder used in the HTML")
        count_images = 0
        count_references = 0
        for fdata in self.filedata:
            t = fdata.split("|")[0]
            count_images += 1
            isUsed = False
            for line in self.wb:
                if t in line:
                    count_references += 1
                    isUsed = True
                    break
            if not isUsed:
                r.append("  image '{}' in images folder not used in HTML".format(t))
                r[0] = re.sub("pass", "☰FAIL☷", r[0])
        r[0] = r[0] + " ({} images)".format(count_images)
        self.apl(r)

    def allTargetsAvailable(self):
        """
        verify all target images in HTML available in images folder
        """
        r = []
        r.append("[pass] all target images in HTML available in images folder")

        for line in self.wb:
            m = re.search(r"[\p{L}-_\d]+\.(jpg|jpeg|png)", line)
            if m:
                filename = m[0]
                foundit = False
                for u in self.filedata:
                    fn = u.split("|")[0]
                    if fn == filename:
                        foundit = True
                        break
                if not foundit:
                    r.append(
                        "  image '{}' referenced in HTML not images folder".format(
                            filename
                        )
                    )
                    r[0] = re.sub("pass", "☰FAIL☷", r[0])
        self.apl(r)

    def allImages200k(self):
        """
        warn if any image larger than 200K
        show size of any > 100K
        """
        r = []
        r.append("[pass] all images have file size &lt;= 200K")
        for fdata in self.filedata:
            fname = fdata.split("|")[0]
            fsize = os.path.getsize(self.sdir + "/images/{}".format(fname))
            self.fsizes.append([fname, fsize])
        self.fsizes.sort(key=lambda tup: tup[1], reverse=True)
        toolargekb = []
        largekb = []
        for item in self.fsizes:
            if item[1] > 200 * 1024:
                toolargekb.append(item)
            else:
                if item[1] > 100 * 1024:
                    largekb.append(item)
        if toolargekb:
            s = ""
            for t in toolargekb:
                s = "{} ({})".format(t[0], t[1])
                r.append("  {}".format(s))
                r[0] = re.sub("pass", "☰FAIL☷", r[0])
        self.apl(r)

    def imageSummary(self):
        """
        (if verbose), show all image data
        codes in fourth column:
            1 (1-bit pixels, black and white, stored with one pixel per byte)
            L (8-bit pixels, black and white)
            P (8-bit pixels, mapped to any other mode using a color palette)
            RGB (3x8-bit pixels, true color)
            RGBA (4x8-bit pixels, true color with transparency mask)
            CMYK (4x8-bit pixels, color separation)
            YCbCr (3x8-bit pixels, color video format)
            LAB (3x8-bit pixels, the L*a*b color space)
            HSV (3x8-bit pixels, Hue, Saturation, Value color space)
            I (32-bit signed integer pixels)
            F (32-bit floating point pixels)
        """
        r = []
        r.append("[info] image summary")
        r.append("❮table❯")
        for t in self.filedata:
            u = t.split("|")
            r.append(
                "❮tr❯❮td❯{}❮/td❯❮td❯{}❮/td❯❮td❯{}❮/td❯❮td❯{}❮/td❯❮/tr❯".format(
                    u[0], u[1], u[2], u[3]
                )
            )
        r.append("❮/table❯")
        self.apl(r)

    def coverImage(self):
        """
        cover image width must be >=500 px and height must be <= 800 px
        """
        r = []
        r.append("[pass] cover image dimensions check")
        for t in self.filedata:
            u = t.split("|")
            if u[0] == "cover.jpg":
                width, height = u[2].split("x")
                if int(width) < 500:
                    r[0] = re.sub("pass", "☰warn☷", r[0])
                    r.append(
                        "       cover.jpg cover dimension error (width {}px &lt; 500px)".format(
                            width
                        )
                    )
                if int(height) > 800:
                    r[0] = re.sub("pass", "☰warn☷", r[0])
                    r.append(
                        "       cover.jpg cover dimension error (height {}px > 800px)".format(
                            height
                        )
                    )
        self.apl(r)

    def otherImage(self):
        """
        if not the cover, then max dimension must be <= 700px
        """
        r = []
        r.append("[pass] other image dimensions check")
        for t in self.filedata:
            u = t.split("|")
            if u[0] != "cover.jpg":
                width, height = u[2].split("x")
                if int(width) > 700:
                    r[0] = re.sub("pass", "☰warn☷", r[0])
                    r.append(
                        "       {} dimension error (width {}px &gt; 700px)".format(
                            u[0], width
                        )
                    )
                if int(height) > 700:
                    r[0] = re.sub("pass", "☰warn☷", r[0])
                    r.append(
                        "       {} dimension error (height {}px &gt; 700px)".format(
                            u[0], height
                        )
                    )
        self.apl(r)

    def imageTests(self):
        """
        consolidated image tests
        """
        self.ap("")
        t = "image tests"
        self.ap("----- {} ".format(t) + "-" * (73 - len(t)))

        # find filenames of all the images.
        mypath = self.sdir + "/images"
        if not os.path.isdir(mypath):
            self.ap("  *** no images folder found ***")
            return
        self.onlyfiles = [
            f for f in os.listdir(mypath) if os.path.isfile(os.path.join(mypath, f))
        ]

        self.scanImages()
        self.allImagesUsed()
        self.allTargetsAvailable()
        self.allImages200k()
        self.coverImage()
        self.otherImage()
        if self.verbose:
            self.imageSummary()

    # --------------------------------------------------------------------------------------

    def cleanExt(self):
        """
        remove external links of the form:
        href="https://www.gutenberg.org/files/55587/55587-h/55587-h.htm#Page_165"
        """
        r = []
        reported = False
        for i, line in enumerate(self.wb):
            if re.search(r'<a href=[\'"]http.*?//.*?>', line):
                if not reported:
                    r.append("[info] external links present, not followed")
                    reported = True
                    del self.wb[i]  # remove line containing external link
        self.apl(r)

    def linkToCover(self):
        """
        either: provide a link in the document head, or
        put an id of coverpage on the img tag
        """
        r = []
        r.append("[pass] link to cover image for epub")
        coverlink = False
        i = 0
        while i < len(self.wb):
            if "coverpage" in self.wb[i]:
                coverlink = True
                break
            if "id='coverpage'" in self.wb[i] or "id=\"coverpage\"" in self.wb[i]:
                coverlink = True
                break
            i += 1
        if not coverlink:
            r[0] = re.sub("pass", "☰FAIL☷", r[0])
        r2 = []
        for k, v in self.links.items():
            t = v.split(" ")  # look for multiple lines with same target
            if len(t) >= 2:
                if not reported:
                    r2.append("[☰warn☷] identical targets from multiple lines")
                    reported = True
                r2.append("  {} linked from lines {}".format(k, v))
        if len(r2) > 5:
            r.append(
                "[info] file appears to have an index. not reporting reused targets"
            )
        else:
            r = r + r2

        imagelink_count = 0
        oneiscover = ""
        for _, line in enumerate(self.wb):
            therefs = re.findall(r'href=["\']images/(.*?)["\']', line)
            for theref in therefs:
                if "cover." in theref:
                    oneiscover = theref
                imagelink_count += 1
        if imagelink_count > 0:
            if oneiscover:
                t001 = "links"
                if imagelink_count == 1:
                    t001 = "link"
                r.append(
                    "[info] file has {} {} to images (including {})".format(
                        imagelink_count, t001, oneiscover
                    )
                )
            else:
                r.append("[info] file has {} links to images".format(imagelink_count))
        self.apl(r)

    def findLinks(self):
        """
        internal links
           <a href="#CHAPTER_I">Phil and Serge</a>
         find links. create a hash table
         key=link target name
         value=line number the link occurs (or numbers)
        """
        r = []
        link_count = 0
        for i, line in enumerate(self.wb):
            therefs = re.findall(r'href=["\']#(.*?)["\']', line)
            for theref in therefs:
                link_count += 1
                tgt = theref
                # have a link. put it in links map
                if tgt in self.links:
                    self.links[tgt] = "{} {}".format(self.links[tgt], i)
                else:
                    self.links[tgt] = "{}".format(i)

        r.append(
            "[info] file has {} internal links to {} expected targets".format(
                link_count, len(self.links)
            )
        )
        self.apl(r)

    def findTargets(self):
        """
        find internal targets
        key=link target name
        value=line number where the target occurs (must be only one)
        """
        r = []
        reported = False
        id_count = 0
        for i, line in enumerate(self.wb):
            theids = re.findall(r'id=["\'](.*?)["\']', line)
            for theid in theids:
                id_count += 1
                # have a link. put it in links map
                if theid in self.targets:
                    self.targets[theid] = "{} {}".format(self.targets[theid], i)
                else:
                    self.targets[theid] = "{}".format(i)
        for k, v in self.targets.items():
            t = v.split(" ")
            if len(t) > 1:
                if not reported:
                    r.append("[☰FAIL☷] duplicate targets")
                    reported = True
                r.append("  {} duplicate target on lines {}".format(k, v))
        r.append("[info] file has {} actual internal targets".format(len(self.targets)))
        self.apl(r)

    def doResolve(self):
        """
        every link must go to one link target that exists (or flag missing link target)
        every target should come from one or more links (or flag unused target)
        """
        r = []
        reported = False
        r.append("[pass] all links resolve to correct target")
        alllinks = list(self.links.keys())
        alltargets = list(self.targets.keys())
        for alink in alllinks:
            if alink not in alltargets:
                if not reported:
                    r[0] = re.sub("pass", "☰FAIL☷", r[0])
                    reported = True
                thelines = self.links[alink].split(" ")
                firstline = int(thelines[0]) + 1
                r.append(
                    "  target {} referenced from line {} not found".format(
                        alink, firstline
                    )
                )
        self.apl(r)

        r2 = []
        reported = False
        r2.append("[pass] all targets referenced by one or more links")
        alltargets = list(self.targets.keys())
        alllinks = list(self.links.keys())
        for atarget in alltargets:
            if atarget not in alllinks:
                if not reported:
                    r2[0] = re.sub("pass", "☰FAIL☷", r[0])
                    reported = True
                r2.append("  target {} unreferenced".format(atarget))
        if not self.verbose and len(r2) > 10:
            # too many unreferenced targets. autogenerated page numbers?
            r2 = ["[info] too many unused targets. not reporting"]
        self.apl(r2)

    def linkTests(self):
        """
        consolidated link tests
        """
        self.ap("")
        t = "link tests"
        self.ap("----- {} ".format(t) + "-" * (73 - len(t)))

        self.cleanExt()
        self.linkToCover()
        self.findLinks()
        self.findTargets()
        self.doResolve()

    # --------------------------------------------------------------------------------------

    def h1Title(self):
        """
        title check
        find what's in <title> and compare to what's in <h1>
        """
        r = []
        c_title = 0
        c_h1 = 0
        t1 = t2 = ""
        i = 0
        while i < len(self.wb):
            line = self.wb[i]

            m1 = re.search(r"<title>", line)
            if m1:
                s = ""
                while "</title>" not in self.wb[i]:
                    s += self.wb[i]
                    i += 1
                s += self.wb[i]
                m1 = re.search(r"<title>(.*?)<\/title>", s)
                if m1:
                    t1 = m1.group(1)
                t1 = re.sub("  +", " ", t1.strip())
                c_title += 1

            m1 = re.search(r"<h1", line)
            if m1:
                s = ""
                while "</h1>" not in self.wb[i]:
                    s += self.wb[i]
                    i += 1
                s += self.wb[i]
                m1 = re.search(r"<h1.*?>(.*?)<\/h1>", s)
                if m1:
                    t2 = m1.group(1)
                    t2 = re.sub("  +", " ", t2.strip())
                    c_h1 += 1
            i += 1

        badth1 = False
        if c_title == 0:
            r.append("[☰FAIL☷] missing &lt;title> directive")
            badth1 = True
        if c_h1 == 0:
            r.append("[☰FAIL☷] missing &lt;h1> element")
            badth1 = True
        if c_title > 1:
            r.append("[☰FAIL☷] too many &lt;title> directives")
            badth1 = True
        if c_h1 > 1:
            r.append("[☰FAIL☷] too many &lt;h1> elements")
            badth1 = True

        if not badth1:
            # clean up title
            t3 = t1.strip()

            # clean up h1
            t4 = re.sub(r"<br.*?>", "#", t2)
            t4 = re.sub(r"<.*?>", "", t4)
            t4 = re.sub(r"\s+", " ", t4)
            t4 = re.sub(r"#", " ", t4)
            r.append("[info] title/h1 compare:")
            r.append("       title: {}".format(t3))
            r.append("          h1: {}".format(t4))

            if "Gutenberg" not in t3:
                r.append("[☰warn☷] title should be of the form")
                r.append(
                    "         The Project Gutenberg eBook of Alice's Adventures in Wonderland,"
                    + " by Lewis Carroll"
                )
                # avoid trap in WWer's software (addhd.c)
                if "end" not in t3:
                    r.append("       or")
                    r.append(
                        "         Alice's Adventures in Wonderland, by Lewis Carroll—A"
                        + " Project Gutenberg eBook"
                    )
            if t3.endswith("."):
                r.append("  Information: title ends with full stop")
        self.apl(r)

    def spaceClose(self):
        """
        verify self-closing tags are of the form <XX />
        """
        r = []
        count = 0
        r.append("[pass] self-closing tag format")

        for line in self.wb:
            m = re.search(r"\S/>", line)
            if m:  # report only first five
                line = line.replace("<", "&lt;")
                if count == 0:
                    r[0] = "[☰warn☷] missing space before /&gt; closing tag"
                if count < 3:
                    r.append(" " * 9 + line.strip())
                if count == 5:
                    r.append(" " * 9 + "... more")
                count += 1
        self.apl(r)

    def langCheck(self):
        """
        show user what document claims is the language
        """
        r = []
        count = 0
        r.append("[user] please confirm the language code:")
        t = "  none specified"
        for line in self.wb:
            if re.search(r"<html.*?lang=", line):
                t = line.replace("<", "&lt;")
                break
        r.append("       {}".format(t))
        self.apl(r)

    def headingOutline(self):
        """
        show document
        """
        r = []
        r.append("[info] document heading outline")

        for i, line in enumerate(self.wb):

            m = re.search("<h1.*?>", line)
            if m:
                t = line
                j = i
                while "</h1>" not in self.wb[j]:
                    j += 1
                    t += " " + self.wb[j]
                t = re.sub("<.*?>", " ", t)
                t = re.sub(" +", " ", t)
                r.append("       h1: {}".format(t))

            m = re.search("<h2.*?>", line)
            if m:
                t = line
                j = i
                while "</h2>" not in self.wb[j]:
                    j += 1
                    t += " " + self.wb[j]
                t = re.sub("<.*?>", " ", t)
                t = re.sub(" +", " ", t)
                r.append("         h2: {}".format(t))

            m = re.search("<h3.*?>", line)
            if m:
                t = line
                j = i
                while "</h3>" not in self.wb[j]:
                    j += 1
                    t += " " + self.wb[j]
                t = re.sub("<.*?>", " ", t)
                t = re.sub(" +", " ", t)
                r.append("           h3: {}".format(t))

            m = re.search("<h4.*?>", line)
            if m:
                t = line
                j = i
                while "</h4>" not in self.wb[j]:
                    j += 1
                    t += " " + self.wb[j]
                t = re.sub("<.*?>", " ", t)
                t = re.sub(" +", " ", t)
                r.append("             h4: {}".format(t))

            m = re.search("<h5.*?>", line)
            if m:
                t = line
                j = i
                while "</h5>" not in self.wb[j]:
                    j += 1
                    t += " " + self.wb[j]
                t = re.sub("<.*?>", " ", t)
                t = re.sub(" +", " ", t)
                r.append("               h5: {}".format(t))

            m = re.search("<h6.*?>", line)
            if m:
                t = line
                j = i
                while "</h6>" not in self.wb[j]:
                    j += 1
                    t += " " + self.wb[j]
                t = re.sub("<.*?>", " ", t)
                t = re.sub(" +", " ", t)
                r.append("                 h6: {}".format(t))                
        self.apl(r)

    def preTags(self):
        """
        no pre tags in HTML
        """
        r = []
        r.append("[pass] no &lt;pre> tags")
        count = 0
        for line in self.wb:
            if "<pre" in line:
                count += 1
        if count != 0:
            r[0] = re.sub("pass", "☰FAIL☷", r[0])
            r.append("       number of &lt;pre> tags (should be 0): {}".format(count))
        self.apl(r)

    def charsetCheck(self):
        """
        character set should be UTF-8
        """
        r = []
        r.append("[info] charset check")
        cline = ""
        for line in self.wb:
            if "charset" in line:
                cline = line
        if cline == "":
            r[0] = re.sub("pass", "☰FAIL☷", r[0])
            r.append("       no charset found")
        else:
            r.append("       claimed: " + (cline.replace("<", "&lt;")).strip())
        info = os.popen("file {}".format(self.srcfile)).read()
        info = info.split(":")[1].strip()
        r.append("       detected: " + info.strip())
        self.apl(r)

    def DTDcheck(self):
        """
        check for valid document type
        """
        r = []
        r.append("[pass] Document Type Definition")
        cline = ""
        for i, line in enumerate(self.wb):
            if "DTD" in line:
                cline = line
                cline2 = self.wb[i + 1]
                break
        if cline == "":
            r[0] = re.sub("pass", "☰FAIL☷", r[0])
            r.append("       no Document Type Definition found")
        else:
            if not cline.endswith(">"):
                cline = cline + "|" + cline2
            # error if HTML version other than XHTML 1.0 Strict or 1.1
            if "XHTML 1.0 Strict" not in cline and "XHTML 1.1" not in cline:
                r[0] = re.sub("pass", "☰warn☷", r[0])
                r.append("       HTML version should be XHTML 1.0 Strict or 1.1")
                t001 = re.sub(r"\s+", " ", cline)
                t001 = re.sub(r"<", "&lt;", t001)
                t002 = t001.split("|")
                r.append("         {}".format(t002[0].strip()))
                r.append("         {}".format(t002[1].strip()))

        self.apl(r)

    def altTags(self):
        """
        all img tags get evaluated for alt behavior
        """
        r = []
        r.append("[pass] image alt tag tests")
        alt_is_missing = 0
        alt_is_empty = 0
        alt_is_blank = 0
        alt_is_text = 0
        maxalttext = ""
        maxalttextlen = 0
        for i, line in enumerate(self.wb):
            if "<img" in line:
                j = i + 1
                while j < len(self.wb) and not line.endswith(">"):
                    line = line + " " + self.wb[j]
                    j += 1
                a01 = re.findall(r"alt=", line)
                if not a01:
                    alt_is_missing += 1
                a01 = re.findall(r"alt=['\"]['\"]", line)
                alt_is_empty += len(a01)
                a02 = re.findall(r"alt=['\"]\s+['\"]", line)
                alt_is_blank += len(a02)
                a03 = re.findall(r"alt=(['\"])([^\1]+)\1", line)
                alt_is_text += len(a03)
                for t in a03:
                    if len(t) > maxalttextlen:
                        maxalttextlen = len(t)
                        maxalttext = t
        if alt_is_missing > 0:
            r[0] = re.sub("pass", "☰FAIL☷", r[0])
            r.append("       some images have no alt tag")
        if alt_is_blank > 0:
            r[0] = re.sub("pass", "☰FAIL☷", r[0])
            r.append("       some images have non-empty blank alt tags")
        if maxalttextlen >= 10:
            r[0] = re.sub("pass", "☰warn☷", r[0])
            r.append("       alt text too long ({} chars)".format(maxalttextlen))
            r.append("         {}".format(maxalttext))

        r.append("       {} images with missing alt tags".format(alt_is_missing))
        r.append("       {} images with empty alt tags".format(alt_is_empty))
        r.append("       {} images with blank alt tags".format(alt_is_blank))
        r.append("       {} images with textual alt tags".format(alt_is_text))
        r.append("       max alt text length: {}".format(maxalttextlen))
        self.apl(r)

    def ppvTests(self):
        """
        consolidated tests particular to DP PPV
        """
        self.ap("")
        t = "DP PPV tests"
        self.ap("----- {} ".format(t) + "-" * (73 - len(t)))

        self.h1Title()
        self.spaceClose()
        self.preTags()
        self.charsetCheck()
        self.DTDcheck()
        self.altTags()
        self.langCheck()
        self.headingOutline()

    # --------------------------------------------------------------------------------------

    def linelen(self):
        """
        line length for epub must be less than 2000
        """
        r = []
        r.append("[pass] line length check (9999 &lt; 2000)")
        maxlen = -1
        # maxline = -1
        for _, line in enumerate(self.wb):
            if len(line) > maxlen:
                maxlen = len(line)
                # maxline = i + 1
        if maxlen > 2000:
            r[0] = re.sub(r"pass", "☰FAIL☷", r[0])
            r[0] = re.sub(r"9999 &lt;", "{} >".format(maxlen), r[0])
        else:
            r[0] = re.sub(r"9999", "{}".format(maxlen), r[0])
        self.apl(r)

    def classchcount(self):
        """
        line length for epub must be less than 2000
        """
        r = []
        r.append("[info] class chapter count and h2 count")
        cchcount = 0
        h2count = 0
        for line in self.wb:
            # n = re.findall(r"class=[\"'].*?chapter.*?[\"']", line)
            n = re.findall(r"class=[\"'][^\"']*?chapter.*?[\"']", line)
            cchcount += len(n)
            n = re.findall(r"<h2", line)
            h2count += len(n)
        r.append("       {} class chapter, {} &lt;h2> tags".format(cchcount, h2count))
        self.apl(r)

    def pgTests(self):
        """
        consolidated tests particular to Project Gutenberg
        """
        self.ap("")
        t = "Project Gutenberg tests"
        self.ap("----- {} ".format(t) + "-" * (73 - len(t)))

        self.linelen()
        self.classchcount()

    # --------------------------------------------------------------------------------------

    def find_used_CSS(self):
        """
        CSS user has used in a class statement
        """
        for line in self.wb:
            m = re.findall(r"class=['\"](.*?)['\"]", line)
            if m:
                for mx in m:
                    mx2 = mx.split(" ")
                    for mx3 in mx2:
                        self.usedcss[mx3] = 1

    def find_defined_CSS(self):
        """
        CSS user has defined placed in udefcss map
        """
        t = []
        i = 0

        while not bool(re.search(r'style.*?type.*?text.*?css', self.wb[i])) and i < len(self.wb):
            i += 1
        i += 1

        while "</style>" not in self.wb[i] and i < len(self.wb):
            t.append(self.wb[i])
            i += 1

        # unwrap CSS
        i = 0
        while i < len(t):
            while i < len(t)-1 and t[i].count("{") != t[i].count("}"):
                t[i] = t[i] + " " + t[i + 1]
                del t[i + 1]
            if t[i].count("{") != t[i].count("}") :
                s = re.sub(r"\s+", " ", t[i])
                s = s.strip()
                if len(s) > 40:
                    s = s[0:40] + "..."
                self.fatal("runaway CSS block near: {}".format(s))
            t[i] = re.sub(r"\s+", " ", t[i])
            t[i] = t[i].strip()
            i += 1

        # remove @media bracketing
        for i, _ in enumerate(t):
            t[i] = t[i].strip()
            if "@media" in t[i]:
                t[i] = re.sub(r"@media.*?{", "", t[i])
                t[i] = re.sub(r"}$", "", t[i])
            t[i] = t[i].strip()

        # remove definitions
        # ".large { font-size: large; }" -> ".large"
        for i, _ in enumerate(t):
            t[i] = re.sub(r"{[^}]+}", "", t[i])
            t[i] = t[i].strip()

        # remove
        # div.linegroup > :first-child
        for i, _ in enumerate(t):
            t[i] = re.sub(r">.*", "", t[i])
            t[i] = t[i].strip()

        # remove
        # "hr.pb" -> ".pb"
        # div.poem.apdx -> ".poem.apdx" which will become ".poem .apdx" below
        for i, _ in enumerate(t):
            t[i] = re.sub(r"\p{L}+(\.\p{L}+)", r"\1", t[i])

        for s in t:
            s = s.replace(".", " .")  # ".poem.apdx" becomes " .poem .apdx"
            s = s.replace("  "," ")
            s = s.strip()
            s = s.replace(",", " ")  # splits h1,h2,h3 {}
            utmp = s.split(" ")  # splits .linegroup .group
            for u00 in utmp:
                # classes that are not pseudo-classes
                if u00.startswith(".") and ":" not in u00:
                    self.udefcss[u00[1:]] = 1

    def resolve_CSS(self):
        """
        resolve CSS used and defined
        usedcss and udefcss
        """

        r = []
        r.append("[info] CSS checks")

        # show all CSS
        r.append("  defined CSS:")
        s = ""
        for key in self.udefcss:
            s = s + " " + key
            if len(s) > 60:
                r.append("    " + s.strip())
                s = ""
        if s != "":
            r.append("   " + s)

        r.append("  used CSS:")
        s = ""
        for key in self.usedcss:
            s = s + " " + key
            if len(s) > 60:
                r.append("    " + s.strip())
                s = ""
        if s != "":
            r.append("   " + s)

        # CSS used in a class but not defined
        css_used_not_defined = False
        badk = {}
        for key in self.usedcss:
            if key not in self.udefcss:
                badk[key] = 1
        if badk:
            css_used_not_defined = True
            s = ""
            r.append("  not defined but used:")
            for k in badk:
                s = s + " " + k
                if len(s) > 60:
                    r.append("    " + s.strip())
                    s = ""
            if s != "":
                r.append("   " + s)

        # CSS defined but not used in a class
        css_defined_not_used = False
        badk = []
        for key in self.udefcss:
            if key not in self.usedcss:
                badk.append(key)
        if badk:
            css_defined_not_used = True
            s = ""
            r.append("  defined but not used:")
            for k in badk:
                s = s + " " + k
                if len(s) > 60:
                    r.append("    " + s.strip())
                    s = ""
            if s != "":
                r.append("   " + s)

        # adjust the message 

        if css_used_not_defined:
            r[0] = re.sub(r"info", "☰FAIL☷", r[0])
            r[0] = r[0] + " (CSS used but not defined)"
        else:
            if css_defined_not_used:
                r[0] = re.sub(r"info", "☰warn☷", r[0])
                r[0] = r[0] + " (CSS defined but not used)"

        self.apl(r)

    def testCSS(self):
        """
        CSS tests
        """
        self.ap("")
        t = "CSS tests"
        self.ap("----- {} ".format(t) + "-" * (73 - len(t)))

        self.find_used_CSS()
        self.find_defined_CSS()
        self.resolve_CSS()

    # --------------------------------------------------------------------------------------

    def saveReport(self):
        """
        save report with same encoding as source file
        """
        # see if we have a qualified name or not
        base = os.path.basename(self.outfile)
        # if they're equal, user gave us an unqualified name (just a file name,
        # no path to it)
        if base == self.outfile:
            # construct path into source directory
            fn = os.path.join(
                os.path.dirname(os.path.realpath(self.srcfile)), self.outfile
            )
        else:
            fn = self.outfile

        f1 = open(fn, "w", encoding="{}".format(self.encoding))

        # if self.encoding == "UTF-8":
        #    f1.write("\ufeff")  # BOM if UTF-8

        hdr = [
            "<html>",
            "<head>",
            '<meta charset="utf-8">',
            '<meta name=viewport content="width=device-width, initial-scale=1">',
            "<title>pphtml report</title>",
            '<style type="text/css">',
            "body { margin-left: 1em;}",
            ".red { color:red; }",
            ".green { color:green; }",
            ".redonyel { color:red; background-color: #FFFFAA; }",
            ".greenonyel { color:green; background-color: #FFFFAA; }",
            ".silverfade { color:silver; }",
            ".black { color:black; }",
            ".dim { color:#999999; }",
            ".warn { color:brown; background-color:white; }",
            "td { padding-right:2em; }",
            "table { margin-left:2em; }",
            "</style>",
            "</head>",
            "<body>",
            "<pre>",
        ]

        for line in hdr:
            f1.write(line + "\n")

        f1.write("*" * 80 + "<br />")
        f1.write("* {:<76} *<br />".format("PPHTML RUN REPORT"))
        f1.write("* {:>76} *<br />".format("started: " + self.NOW))
        f1.write("*" * 80 + "<br />")

        f1.write("processing file: {}\r\n".format(os.path.basename(self.srcfile)))
        f1.write("pphtml version: {}\r\n".format(self.VERSION))

        # output test results
        for s in self.t:

            # there should not be any HTML tags in the report
            # if they are, put them in silver
            # s = s.replace("<", "<span class='silverfade'>&lt;")
            # s = s.replace(">", "&gt;</span>")

            s = s.replace("☴", "<span class='red'>")
            s = s.replace("☵", "<span class='green'>")
            s = s.replace("☰", "<span class='redonyel'>")
            s = s.replace("☱", "<span class='greenonyel'>")
            s = s.replace("☲", "<span class='dim'>")
            s = s.replace("☳", "<span class='black'>")
            s = s.replace("☶", "<span class='warn'>")
            s = s.replace("☷", "</span>")
            s = s.replace("❮", "<")
            s = s.replace("❯", ">")

            f1.write("{:s}\r\n".format(s))

        # footer
        f1.write("-" * 80 + "\r\n")
        f1.write("run complete")
        ftr = ["</pre>", "</body>", "</html>"]
        for line in ftr:
            f1.write(line)

        f1.close()

    def run(self):
        """
        run function sequence
        """

        self.loadFile()
        self.imageTests()
        self.linkTests()
        self.ppvTests()
        self.pgTests()
        self.testCSS()
        self.saveReport()

    def __str__(self):
        return "pphtml"


def parse_args():
    """
    parse user-supplied arguments
    """
    parser = argparse.ArgumentParser()
    parser.add_argument("-i", "--infile", help="input file", required=True)
    parser.add_argument("-o", "--outfile", help="output file", required=True)
    parser.add_argument("-v", "--verbose", help="verbose", action="store_true")
    args = vars(parser.parse_args())
    return args


def main():
    """
    main entry point
    """
    args = parse_args()
    pphtml = Pphtml(args)
    pphtml.run()


if __name__ == "__main__":
    sys.exit(main())<|MERGE_RESOLUTION|>--- conflicted
+++ resolved
@@ -14,11 +14,7 @@
     2019.05.20 changed wording and always report h2 count, class chapter count
     2019.05.21 adjusted info/warn/FAIL in CSS
     2019.05.29 added h5 and h6 header reporting
-<<<<<<< HEAD
     2019.07.19 simplified cover image checks
-=======
-    2019.06.21 cover image check expanded
->>>>>>> 62d2e4c1
 """
 
 # pylint: disable=C0103, R0912, R0915
@@ -51,11 +47,7 @@
         self.sdir = ""  # to find the images
         self.encoding = ""
         self.NOW = strftime("%A, %Y-%m-%d %H:%M:%S")
-<<<<<<< HEAD
         self.VERSION = "2019.07.19"
-=======
-        self.VERSION = "2019.06.21"
->>>>>>> 62d2e4c1
         self.onlyfiles = []  # list of files in images folder
         self.filedata = []  # string of image file information
         self.fsizes = []  # image tuple sorted by decreasing size
